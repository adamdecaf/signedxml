// Package signedxml transforms and validates signedxml documents
package signedxml

import (
	"crypto"
	"crypto/x509"
	"encoding/base64"
	"encoding/pem"
	"errors"
	"fmt"
	"log"
	"os"
	"strings"

	"github.com/beevik/etree"
)

var logger = log.New(os.Stdout, "DEBUG-SIGNEDXML: ", log.Ldate|log.Ltime|log.Lshortfile)

func init() {
	hashAlgorithms = map[string]crypto.Hash{
		"http://www.w3.org/2001/04/xmldsig-more#md5":    crypto.MD5,
		"http://www.w3.org/2000/09/xmldsig#sha1":        crypto.SHA1,
		"http://www.w3.org/2001/04/xmldsig-more#sha224": crypto.SHA224,
		"http://www.w3.org/2001/04/xmlenc#sha256":       crypto.SHA256,
		"http://www.w3.org/2001/04/xmldsig-more#sha384": crypto.SHA384,
		"http://www.w3.org/2001/04/xmlenc#sha512":       crypto.SHA512,
		"http://www.w3.org/2001/04/xmlenc#ripemd160":    crypto.RIPEMD160,
	}

	signatureAlgorithms = map[string]x509.SignatureAlgorithm{
		"http://www.w3.org/2001/04/xmldsig-more#rsa-md2":      x509.MD2WithRSA,
		"http://www.w3.org/2001/04/xmldsig-more#rsa-md5":      x509.MD5WithRSA,
		"http://www.w3.org/2000/09/xmldsig#rsa-sha1":          x509.SHA1WithRSA,
		"http://www.w3.org/2001/04/xmldsig-more#rsa-sha256":   x509.SHA256WithRSA,
		"http://www.w3.org/2001/04/xmldsig-more#rsa-sha384":   x509.SHA384WithRSA,
		"http://www.w3.org/2001/04/xmldsig-more#rsa-sha512":   x509.SHA512WithRSA,
		"http://www.w3.org/2000/09/xmldsig#dsa-sha1":          x509.DSAWithSHA1,
		"http://www.w3.org/2000/09/xmldsig#dsa-sha256":        x509.DSAWithSHA256,
		"http://www.w3.org/2001/04/xmldsig-more#ecdsa-sha1":   x509.ECDSAWithSHA1,
		"http://www.w3.org/2001/04/xmldsig-more#ecdsa-sha256": x509.ECDSAWithSHA256,
		"http://www.w3.org/2001/04/xmldsig-more#ecdsa-sha384": x509.ECDSAWithSHA384,
		"http://www.w3.org/2001/04/xmldsig-more#ecdsa-sha512": x509.ECDSAWithSHA512,
	}

	CanonicalizationAlgorithms = map[string]CanonicalizationAlgorithm{
		"http://www.w3.org/2000/09/xmldsig#enveloped-signature": EnvelopedSignature{},
		"http://www.w3.org/2001/10/xml-exc-c14n#":               ExclusiveCanonicalization{},
		"http://www.w3.org/2001/10/xml-exc-c14n#WithComments":   ExclusiveCanonicalization{WithComments: true},

		// xmllib2 canonicalizers, added:
		// "http://www.w3.org/TR/xml-c14n":                                C14N10Canonicalizer{},
		// "http://www.w3.org/TR/xml-c14n#WithComments":                   C14N10Canonicalizer{WithComments: true},
		"http://www.w3.org/TR/2001/REC-xml-c14n-20010315":              C14N10Canonicalizer{},
		"http://www.w3.org/TR/2001/REC-xml-c14n-20010315#WithComments": C14N10Canonicalizer{WithComments: true},
		// "http://www.w3.org/TR/xml-exc-c14n":                            C14N10ExclusiveCanonicalizer{},
		// "http://www.w3.org/TR/xml-exc-c14n#WithComments":               C14N10ExclusiveCanonicalizer{WithComments: true},
		"http://www.w3.org/2006/12/xml-c14n11":              C14N11Canonicalizer{},
		"http://www.w3.org/2006/12/xml-c14n11#WithComments": C14N11Canonicalizer{WithComments: true},
	}
}

// CanonicalizationAlgorithm defines an interface for processing an XML
// document into a standard format.
//
// If any child elements are in the Transform node, the entire transform node
// will be passed to the Process method through the transformXML parameter as an
// XML string. This is necessary for transforms that need additional processing
// data, like XPath (http://www.w3.org/TR/xmldsig-core/#sec-XPath). If there are
// no child elements in Transform (or CanonicalizationMethod), then an empty
// string will be passed through.
type CanonicalizationAlgorithm interface {
	Process(inputXML string, transformXML string) (outputXML string, err error)
}

// CanonicalizationAlgorithms maps the CanonicalizationMethod or
// Transform Algorithm URIs to a type that implements the
// CanonicalizationAlgorithm interface.
//
// Implementations are provided for the following transforms:
//  http://www.w3.org/2001/10/xml-exc-c14n# (ExclusiveCanonicalization)
//  http://www.w3.org/2001/10/xml-exc-c14n#WithComments (ExclusiveCanonicalizationWithComments)
//  http://www.w3.org/2000/09/xmldsig#enveloped-signature (EnvelopedSignature)
//
// Custom implementations can be added to the map
var CanonicalizationAlgorithms map[string]CanonicalizationAlgorithm
var hashAlgorithms map[string]crypto.Hash
var signatureAlgorithms map[string]x509.SignatureAlgorithm

// signatureData provides options for verifying a signed XML document
type signatureData struct {
	xml            *etree.Document
	signature      *etree.Element
	signedInfo     *etree.Element
	sigValue       string
	sigAlgorithm   x509.SignatureAlgorithm
	canonAlgorithm CanonicalizationAlgorithm
	refIDAttribute string
}

// SetSignature can be used to assign an external signature for the XML doc
// that Validator will verify
func (s *signatureData) SetSignature(sig string) error {
	doc := etree.NewDocument()
	err := doc.ReadFromString(sig)
	s.signature = doc.Root()
	return err
}

func (s *signatureData) parseEnvelopedSignature() error {
	sig := s.xml.FindElement(".//Signature")
	if sig != nil {
		s.signature = sig
	} else {
		return errors.New("signedxml: Unable to find a unique signature element " +
			"in the xml document. The signature must either be enveloped in the " +
			"xml doc or externally assigned to Validator.SetSignature")
	}
	return nil
}

func (s *signatureData) parseSignedInfo() error {
	s.signedInfo = nil
	s.signedInfo = s.signature.SelectElement("SignedInfo")
	if s.signedInfo == nil {
		return errors.New("signedxml: unable to find SignedInfo element")
	}

	// move the Signature level namespace down to SignedInfo so that the signature
	// value will match up I.e: check if SignedInfo prefix is defined in Signature, copy it to SignInfo attrs
	if s.signedInfo.Space != "" { // if SignedInfo has a prefix
		attr := s.signature.SelectAttr(s.signedInfo.Space) // find prefix definition in Signature
		if attr != nil {
			s.signedInfo.Attr = []etree.Attr{*attr} // copy the definition to SignedInfo
		}
	} else { // if no prefix
		attr := s.signature.SelectAttr("xmlns") // select any attribute with root namespace, if there is such
		if attr != nil {
			s.signedInfo.Attr = []etree.Attr{*attr}
		}
	}

	// Copy SignedInfo xmlns: into itself if it does not exist and is defined as a root attribute
	// i.e. check if SignedInfo prefix is defined in root, copy it to SignedInfo attrs
	root := s.xml.Root()

	if root != nil {
		sigNS := root.SelectAttr("xmlns:" + s.signedInfo.Space)
		if sigNS != nil {
			if s.signedInfo.SelectAttr("xmlns:"+s.signedInfo.Space) == nil {
				s.signedInfo.CreateAttr("xmlns:"+s.signedInfo.Space, sigNS.Value)
			}
		}
	}

	// It is adding <Root> tag namespaces, even if it wasn't used in SignedInfo - mistake.
	// Solution: add all namespaces, which are used in the SignedInfo child tags
	// signedInfoDoc, err := populateElementWithNameSpaces(s.signedInfo, s.xml.Copy())
	// if err != nil {
	// 	return err
	// }
	// s.signedInfo.Parent().AddChild(signedInfoDoc.Root())
	// s.signedInfo.Parent().RemoveChildAt(0) // old signedInfo

	return nil
}

func (s *signatureData) parseSigValue() error {
	s.sigValue = ""
	sigValueElement := s.signature.SelectElement("SignatureValue")
	if sigValueElement != nil {
		s.sigValue = sigValueElement.Text()
		return nil
	}
	return errors.New("signedxml: unable to find SignatureValue")
}

func (s *signatureData) parseSigAlgorithm() error {
	s.sigAlgorithm = x509.UnknownSignatureAlgorithm
	sigMethod := s.signedInfo.SelectElement("SignatureMethod")

	var sigAlgoURI string
	if sigMethod == nil {
		return errors.New("signedxml: Unable to find SignatureMethod element")
	}

	sigAlgoURI = sigMethod.SelectAttrValue("Algorithm", "")
	if sigAlgoURI == "" {
		return errors.New("signedxml: Unable to find Algorithm in " +
			"SignatureMethod element")
	}

	sigAlgo, ok := signatureAlgorithms[sigAlgoURI]
	if ok {
		s.sigAlgorithm = sigAlgo
		return nil
	}

	return errors.New("signedxml: Unsupported Algorithm " + sigAlgoURI + " in " +
		"SignatureMethod")
}

func (s *signatureData) parseCanonAlgorithm() error {
	s.canonAlgorithm = nil
	canonMethod := s.signedInfo.SelectElement("CanonicalizationMethod")

	var canonAlgoURI string
	if canonMethod == nil {
		return errors.New("signedxml: Unable to find CanonicalizationMethod element")
	}

	canonAlgoURI = canonMethod.SelectAttrValue("Algorithm", "")
	if canonAlgoURI == "" {
		return errors.New("signedxml: Unable to find Algorithm in " +
			"CanonicalizationMethod element")
	}

	canonAlgo, ok := CanonicalizationAlgorithms[canonAlgoURI]
	if ok {
		s.canonAlgorithm = canonAlgo
		return nil
	}

	return errors.New("signedxml: Unsupported Algorithm " + canonAlgoURI + " in " +
		"CanonicalizationMethod")
}

func (s *signatureData) getReferencedXML(reference *etree.Element, inputDoc *etree.Document) (outputDoc *etree.Document, err error) {
	uri := reference.SelectAttrValue("URI", "")
	uri = strings.Replace(uri, "#", "", 1)
	// populate doc with the referenced xml from the Reference URI
	if uri == "" {
		outputDoc = inputDoc

		// // the above does not remove XML declarations from the root doc,
		// // this fixes it, though it should be done by canonicalization:
		// outputDoc = etree.NewDocument()
		// outputDoc.SetRoot(inputDoc.Root())

	} else {
		refIDAttribute := "ID"
		if s.refIDAttribute != "" {
			refIDAttribute = s.refIDAttribute
		}

		// path := fmt.Sprintf(".//[@%s='%s']", refIDAttribute, uri)
		// e := inputDoc.FindElement(path)
		// if e != nil {
		// 	outputDoc = etree.NewDocument()
		// 	outputDoc.SetRoot(e.Copy())
		if e := inputDoc.FindElement(fmt.Sprintf(".//[@%s='%s']", refIDAttribute, uri)); e != nil {
			outputDoc = etree.NewDocument()
			outputDoc.SetRoot(e.Copy())
		} else if e := inputDoc.FindElement(fmt.Sprintf(".//[@%s='%s']", strings.ToLower(refIDAttribute), uri)); e != nil {
			outputDoc = etree.NewDocument()
			outputDoc.SetRoot(e.Copy())
		} else if e := inputDoc.FindElement(fmt.Sprintf(".//[@%s='%s']", strings.Title(strings.ToLower(refIDAttribute)), uri)); e != nil {
			outputDoc = etree.NewDocument()
			outputDoc.SetRoot(e.Copy())
		} else {
			// SAML v1.1 Assertions use AssertionID
			path := fmt.Sprintf(".//[@AssertionID='%s']", uri)
			e := inputDoc.FindElement(path)
			if e != nil {
				outputDoc = etree.NewDocument()
				outputDoc.SetRoot(e.Copy())
			}
		}
	}

	if outputDoc == nil {
		return nil, errors.New("signedxml: unable to find refereced xml")
	}

	return outputDoc, nil
}

func LoadCertFromPEMString(pemString, pubKeyType string) (*x509.Certificate, error) {
	var pubkey string
	switch {
	case strings.EqualFold("PUBLIC KEY", pubKeyType):
		pubkey = fmt.Sprintf("-----BEGIN PUBLIC KEY-----\n%s\n-----END PUBLIC KEY-----",
			pemString)
	case strings.EqualFold("CERTIFICATE", pubKeyType):
		pubkey = fmt.Sprintf("-----BEGIN CERTIFICATE-----\n%s\n-----END CERTIFICATE-----",
			pemString)
	}
	pemBlock, _ := pem.Decode([]byte(pubkey))
	if pemBlock == nil {
		return &x509.Certificate{}, errors.New("Could not parse Public Key PEM")
	}
	if pemBlock.Type != "PUBLIC KEY" && pemBlock.Type != "CERTIFICATE" {
		return &x509.Certificate{}, errors.New("Found wrong key type")
	}

	cert, err := x509.ParseCertificate(pemBlock.Bytes)
	return cert, err
}

func processTransform(transform *etree.Element,
	docIn *etree.Document) (docOut *etree.Document, err error) {

	transformAlgoURI := transform.SelectAttrValue("Algorithm", "")
	if transformAlgoURI == "" {
		return nil, errors.New("signedxml: unable to find Algorithm in Transform")
	}

	transformAlgo, ok := CanonicalizationAlgorithms[transformAlgoURI]
	if !ok {
		return nil, fmt.Errorf("signedxml: unable to find matching transform"+
			"algorithm for %s in CanonicalizationAlgorithms", transformAlgoURI)
	}

	var transformContent string

	if transform.ChildElements() != nil {
		tDoc := etree.NewDocument()
		tDoc.SetRoot(transform.Copy())
		transformContent, err = tDoc.WriteToString()
		if err != nil {
			return nil, err
		}
	}

	docString, err := docIn.WriteToString()
	if err != nil {
		return nil, err
	}

	docString, err = transformAlgo.Process(docString, transformContent)
	if err != nil {
		return nil, err
	}

	docOut = etree.NewDocument()
	docOut.ReadFromString(docString)

	return docOut, nil
}

// func calculateHash(reference *etree.Element, doc *etree.Document) (string, error) {
// 	digestMethodElement := reference.SelectElement("DigestMethod")
// 	if digestMethodElement == nil {
// 		return "", errors.New("signedxml: unable to find DigestMethod")
// 	}

// 	digestMethodURI := digestMethodElement.SelectAttrValue("Algorithm", "")
// 	if digestMethodURI == "" {
// 		return "", errors.New("signedxml: unable to find Algorithm in DigestMethod")
// 	}

// 	digestAlgo, ok := hashAlgorithms[digestMethodURI]
// 	if !ok {
// 		return "", fmt.Errorf("signedxml: unable to find matching hash"+
// 			"algorithm for %s in hashAlgorithms", digestMethodURI)
// 	}

// 	doc.WriteSettings.CanonicalEndTags = true
// 	doc.WriteSettings.CanonicalText = true
// 	doc.WriteSettings.CanonicalAttrVal = true

// 	h := digestAlgo.New()
// 	docBytes, err := doc.WriteToBytes()
// 	if err != nil {
// 		return "", err
// 	}

// 	// ioutil.WriteFile("C:/Temp/SignedXML/Suspect.xml", docBytes, 0644)
// 	// s, _ := doc.WriteToString()
// 	// logger.Println(s)

// 	h.Write(docBytes)
// 	d := h.Sum(nil)
// 	calculatedValue := base64.StdEncoding.EncodeToString(d)

// 	return calculatedValue, nil
// }

// calculates a hash of a TargetToBeHashed (*etree.Document or []byte), detecting
// the hash algorithm in the reference element. If successful, hash digest value in
// base64 encoded string is written to the reference element/DigestValue tag.
func CalculateHashFromRef(reference *etree.Element, targetToBeHashed interface{}) (string, error) {
	digestMethodElement := reference.SelectElement("DigestMethod")
	if digestMethodElement == nil {
		return "", errors.New("signedxml: unable to find DigestMethod")
	}

	digestMethodURI := digestMethodElement.SelectAttrValue("Algorithm", "")
	if digestMethodURI == "" {
		return "", errors.New("signedxml: unable to find Algorithm in DigestMethod")
	}

	digestAlgo, ok := hashAlgorithms[digestMethodURI]
	if !ok {
		return "", fmt.Errorf("signedxml: unable to find matching hash"+
			"algorithm for %s in hashAlgorithms", digestMethodURI)
	}

	var targetBytes []byte
	var err error
	switch v := targetToBeHashed.(type) {
	case *etree.Document:
		v.WriteSettings.CanonicalEndTags = true
		v.WriteSettings.CanonicalText = true
		v.WriteSettings.CanonicalAttrVal = true
		targetBytes, err = v.WriteToBytes()
		if err != nil {
			return "", err
		}

	case []byte:
		targetBytes = v
	}

	// debug
	// fn := strconv.FormatInt(time.Now().UnixNano(), 10) + ".xml" // unix-time based filename
	// f, err := os.Create(fn)
	// if err != nil {
	// 	panic(err)
	// }
	// defer f.Close()
	// _, err = f.Write(targetBytes)
	// if err != nil {
	// 	panic(err)
	// }

	h := digestAlgo.New()                                   // hasher
	h.Write(targetBytes)                                    // calculate hash
	d := h.Sum(nil)                                         // digest
	calculatedValue := base64.StdEncoding.EncodeToString(d) // digest in base64

	return calculatedValue, nil
}

// calculates a hash of a targetToBeHashed ([]byte), detecting the hash algorithm
// by the URI string. The URI follows notation common for XML Signatures. If successfull,
// it outputs base64 encoded string of a target hash digest (fingerprint).
func CalculateHash(targetToBeHashed []byte, digestMethodURI string) (string, error) {

	digestAlgo, ok := hashAlgorithms[digestMethodURI]
	if !ok {
		return "", fmt.Errorf("signedxml: unable to find matching hash"+
			"algorithm for %s in hashAlgorithms", digestMethodURI)
	}

	h := digestAlgo.New()               // hasher
	_, err := h.Write(targetToBeHashed) // calculate hash
	if err != nil {
		return "", fmt.Errorf("signedxml: hashing error: %s", err)
	}
	d := h.Sum(nil)                                         // digest
	calculatedValue := base64.StdEncoding.EncodeToString(d) // digest in base64

	return calculatedValue, nil
}

<<<<<<< HEAD
=======
// calculates a hash of a TargetToBeHashed (*etree.Document or []byte), detecting
// the hash algorithm in the reference element. If successful, hash digest value in
// base64 encoded string is written to the reference element/DigestValue tag.
func CalculateHashAnything(reference *etree.Element, targetToBeHashed interface{}) (string, error) {
	digestMethodElement := reference.SelectElement("DigestMethod")
	if digestMethodElement == nil {
		return "", errors.New("signedxml: unable to find DigestMethod")
	}

	digestMethodURI := digestMethodElement.SelectAttrValue("Algorithm", "")
	if digestMethodURI == "" {
		return "", errors.New("signedxml: unable to find Algorithm in DigestMethod")
	}

	digestAlgo, ok := hashAlgorithms[digestMethodURI]
	if !ok {
		return "", fmt.Errorf("signedxml: unable to find matching hash"+
			"algorithm for %s in hashAlgorithms", digestMethodURI)
	}

	var targetBytes []byte
	var err error
	switch v := targetToBeHashed.(type) {
	case *etree.Document:
		v.WriteSettings.CanonicalEndTags = true
		v.WriteSettings.CanonicalText = true
		v.WriteSettings.CanonicalAttrVal = true
		targetBytes, err = v.WriteToBytes()
		if err != nil {
			return "", err
		}

	case []byte:
		targetBytes = v
	}

	h := digestAlgo.New()                                   // hasher
	h.Write(targetBytes)                                    // calculate hash
	d := h.Sum(nil)                                         // digest
	calculatedValue := base64.StdEncoding.EncodeToString(d) // digest in base64

	return calculatedValue, nil
}

>>>>>>> e242788f
// Copies all namespaces that related to the targetElement. It must have the following namespaces:
// - own namespaces (if it defines such): nothing todo here, typically, they're defined in attributes of that element;
// - if the element has a prefix, but no definition for it, then parent has this namespace defined;
// - if any of the sub-elementas have a prefix, which is different from targetElement, then some parent must define it.
// Needed before canonicalizing and calculating hash of the target Element.
// TargetElem is always a sub-tag (child) of RootDoc
func PopulateElementWithNameSpaces(targetElem *etree.Element, rootDoc *etree.Document) (err error) { //(outputDoc *etree.Document, err error) {

	// check that targetElem is a child of rootDoc
	if rootDoc.FindElement(".//"+targetElem.Tag) != nil {

		// Step 1: cycle through all prefixes used in the targetElement,
		// these will be namespace definitions we'll have to have in the element
		nsDefinitions := getUsedPrefixes(targetElem)

<<<<<<< HEAD
		// Step1.5: check if namespace definitions has an empty value (indicicator of
		// default namespace). If it doesn't exists, check if any parents above the element
		// have xmlns defined - if so, add this used nsDefinitions
		if _, ok := nsDefinitions[""]; !ok { // if no empty k name exists
			if checkIfParentsUseDefaultNS(targetElem, rootDoc) {
				nsDefinitions[""] = ""
			}
		}

=======
>>>>>>> e242788f
		// Step 2: starting with the targetElem, work up the path until all
		// prefix keys (namespace names) have their corresponding definitions collected
		nsDefinitions = getNameSpaceDefinitions(nsDefinitions, targetElem, rootDoc)

		// Step 3: populate the targetElem with the namespaces, relevant for it
<<<<<<< HEAD
		// setNSDefinitionsDynamically(targetElem, nsDefinitions, []string{})
		setNSDefinitions(targetElem, nsDefinitions)
=======
		// t := targetElem.Copy()
		// for k, v := range nsDefinitions {
		// 	if v != "" {
		// 		if k != "" {
		// 			t.CreateAttr("xmlns:"+k, v)
		// 		} else {
		// 			t.CreateAttr("xmlns", v)
		// 		}
		// 	}
		// }
		// outputDoc = etree.NewDocument()
		// outputDoc.SetRoot(t)
		setNSDefinitionsDynamically(targetElem, nsDefinitions, []string{})
>>>>>>> e242788f

	} else if targetElem.FullTag() == rootDoc.FullTag() {
		targetElem = rootDoc.Root()
	} else {
		err = errors.New("targetElem is not in the rootDoc, cannot copy namespaces")
	}

	return
}

<<<<<<< HEAD
// MOD: setts namespaces on the element, given in nsdef
func setNSDefinitions(el *etree.Element, nsdef map[string]string) {
	for k, v := range nsdef {
		if k == "" {
			el.CreateAttr("xmlns", v)
		} else {
			el.CreateAttr("xmlns:"+k, v)
		}
	}
}

// too complext, aimed at setting namespace where it is used
=======
>>>>>>> e242788f
func setNSDefinitionsDynamically(el *etree.Element, nsdef map[string]string, parentPrefixes []string) {

	if el.Space != "" && !isInArray(el.Space, parentPrefixes) {
		el.CreateAttr("xmlns:"+el.Space, nsdef[el.Space])
		parentPrefixes = append(parentPrefixes, el.Space)
	}

	for _, c := range el.ChildElements() {
		setNSDefinitionsDynamically(c, nsdef, parentPrefixes)
	}
}

<<<<<<< HEAD
// checks if items is in array
=======
>>>>>>> e242788f
func isInArray(item string, array []string) bool {
	for _, i := range array {
		if item == i {
			return true
		}
	}
	return false
}

// returns a map, where its keys are the unique prefixes used in the
// element and its children
func getUsedPrefixes(el *etree.Element) (outMap map[string]string) {
	// Space is element tag prefix. If it's emtpy, then this element has root namespace.
	// if it's not empty, then it's defined somewhere up the element path.

	outMap = map[string]string{}
	outMap[el.Space] = "" // process element prefix
<<<<<<< HEAD

=======
>>>>>>> e242788f
	for _, c := range el.ChildElements() {
		childMap := getUsedPrefixes(c) // process its children prefixes
		for k, v := range childMap {
			outMap[k] = v
		}
	}
	return outMap
}

<<<<<<< HEAD
// checks if any of the parents above define default namespace (attribute "xmlns=...")
func checkIfParentsUseDefaultNS(el *etree.Element, rootDoc *etree.Document) bool {
	if attr := el.SelectAttr("xmlns"); attr != nil {
		return true
	}
	upNext := rootDoc.FindElement(".//" + el.Tag).Parent()
	if upNext != nil {
		return checkIfParentsUseDefaultNS(upNext, rootDoc)
	}
	return false
}

=======
>>>>>>> e242788f
// takes a map of prefixes and cycles up the path from the element to
// collect its definitions
func getNameSpaceDefinitions(prefixMap map[string]string, el *etree.Element, rootDoc *etree.Document) (outMap map[string]string) {
	var weHaveUnfilledValues bool

	for k, v := range prefixMap {
		if v == "" {
			weHaveUnfilledValues = true
			if attr := el.SelectAttr(k); attr != nil {
				prefixMap[k] = attr.Value
			} else if attr := el.SelectAttr("xmlns:" + k); attr != nil {
				prefixMap[k] = attr.Value
			} else if attr := el.SelectAttr("xmlns"); attr != nil { // root NS
				if _, ok := prefixMap[""]; ok { // make sure non-prefixed tags were in element
					prefixMap[""] = attr.Value
				}
			}
		}
	}
	upNext := rootDoc.FindElement(".//" + el.Tag).Parent()
	if weHaveUnfilledValues && upNext != nil {
		parentMap := getNameSpaceDefinitions(prefixMap, upNext, rootDoc)
		for k, v := range parentMap {
			if prefixMap[k] == "" && v != "" {
				prefixMap[k] = v
			}
		}
	}
	outMap = prefixMap
	return
}<|MERGE_RESOLUTION|>--- conflicted
+++ resolved
@@ -454,53 +454,6 @@
 	return calculatedValue, nil
 }
 
-<<<<<<< HEAD
-=======
-// calculates a hash of a TargetToBeHashed (*etree.Document or []byte), detecting
-// the hash algorithm in the reference element. If successful, hash digest value in
-// base64 encoded string is written to the reference element/DigestValue tag.
-func CalculateHashAnything(reference *etree.Element, targetToBeHashed interface{}) (string, error) {
-	digestMethodElement := reference.SelectElement("DigestMethod")
-	if digestMethodElement == nil {
-		return "", errors.New("signedxml: unable to find DigestMethod")
-	}
-
-	digestMethodURI := digestMethodElement.SelectAttrValue("Algorithm", "")
-	if digestMethodURI == "" {
-		return "", errors.New("signedxml: unable to find Algorithm in DigestMethod")
-	}
-
-	digestAlgo, ok := hashAlgorithms[digestMethodURI]
-	if !ok {
-		return "", fmt.Errorf("signedxml: unable to find matching hash"+
-			"algorithm for %s in hashAlgorithms", digestMethodURI)
-	}
-
-	var targetBytes []byte
-	var err error
-	switch v := targetToBeHashed.(type) {
-	case *etree.Document:
-		v.WriteSettings.CanonicalEndTags = true
-		v.WriteSettings.CanonicalText = true
-		v.WriteSettings.CanonicalAttrVal = true
-		targetBytes, err = v.WriteToBytes()
-		if err != nil {
-			return "", err
-		}
-
-	case []byte:
-		targetBytes = v
-	}
-
-	h := digestAlgo.New()                                   // hasher
-	h.Write(targetBytes)                                    // calculate hash
-	d := h.Sum(nil)                                         // digest
-	calculatedValue := base64.StdEncoding.EncodeToString(d) // digest in base64
-
-	return calculatedValue, nil
-}
-
->>>>>>> e242788f
 // Copies all namespaces that related to the targetElement. It must have the following namespaces:
 // - own namespaces (if it defines such): nothing todo here, typically, they're defined in attributes of that element;
 // - if the element has a prefix, but no definition for it, then parent has this namespace defined;
@@ -516,7 +469,6 @@
 		// these will be namespace definitions we'll have to have in the element
 		nsDefinitions := getUsedPrefixes(targetElem)
 
-<<<<<<< HEAD
 		// Step1.5: check if namespace definitions has an empty value (indicicator of
 		// default namespace). If it doesn't exists, check if any parents above the element
 		// have xmlns defined - if so, add this used nsDefinitions
@@ -526,31 +478,13 @@
 			}
 		}
 
-=======
->>>>>>> e242788f
 		// Step 2: starting with the targetElem, work up the path until all
 		// prefix keys (namespace names) have their corresponding definitions collected
 		nsDefinitions = getNameSpaceDefinitions(nsDefinitions, targetElem, rootDoc)
 
 		// Step 3: populate the targetElem with the namespaces, relevant for it
-<<<<<<< HEAD
 		// setNSDefinitionsDynamically(targetElem, nsDefinitions, []string{})
 		setNSDefinitions(targetElem, nsDefinitions)
-=======
-		// t := targetElem.Copy()
-		// for k, v := range nsDefinitions {
-		// 	if v != "" {
-		// 		if k != "" {
-		// 			t.CreateAttr("xmlns:"+k, v)
-		// 		} else {
-		// 			t.CreateAttr("xmlns", v)
-		// 		}
-		// 	}
-		// }
-		// outputDoc = etree.NewDocument()
-		// outputDoc.SetRoot(t)
-		setNSDefinitionsDynamically(targetElem, nsDefinitions, []string{})
->>>>>>> e242788f
 
 	} else if targetElem.FullTag() == rootDoc.FullTag() {
 		targetElem = rootDoc.Root()
@@ -561,7 +495,6 @@
 	return
 }
 
-<<<<<<< HEAD
 // MOD: setts namespaces on the element, given in nsdef
 func setNSDefinitions(el *etree.Element, nsdef map[string]string) {
 	for k, v := range nsdef {
@@ -574,8 +507,6 @@
 }
 
 // too complext, aimed at setting namespace where it is used
-=======
->>>>>>> e242788f
 func setNSDefinitionsDynamically(el *etree.Element, nsdef map[string]string, parentPrefixes []string) {
 
 	if el.Space != "" && !isInArray(el.Space, parentPrefixes) {
@@ -588,10 +519,7 @@
 	}
 }
 
-<<<<<<< HEAD
 // checks if items is in array
-=======
->>>>>>> e242788f
 func isInArray(item string, array []string) bool {
 	for _, i := range array {
 		if item == i {
@@ -609,10 +537,6 @@
 
 	outMap = map[string]string{}
 	outMap[el.Space] = "" // process element prefix
-<<<<<<< HEAD
-
-=======
->>>>>>> e242788f
 	for _, c := range el.ChildElements() {
 		childMap := getUsedPrefixes(c) // process its children prefixes
 		for k, v := range childMap {
@@ -622,7 +546,6 @@
 	return outMap
 }
 
-<<<<<<< HEAD
 // checks if any of the parents above define default namespace (attribute "xmlns=...")
 func checkIfParentsUseDefaultNS(el *etree.Element, rootDoc *etree.Document) bool {
 	if attr := el.SelectAttr("xmlns"); attr != nil {
@@ -635,8 +558,6 @@
 	return false
 }
 
-=======
->>>>>>> e242788f
 // takes a map of prefixes and cycles up the path from the element to
 // collect its definitions
 func getNameSpaceDefinitions(prefixMap map[string]string, el *etree.Element, rootDoc *etree.Document) (outMap map[string]string) {
